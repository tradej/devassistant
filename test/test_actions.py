--- conflicted
+++ resolved
@@ -108,7 +108,6 @@
         assert self.exc_string in str(excinfo.value)
 
 
-<<<<<<< HEAD
 class TestPkgUpdateAction(object):
 
     def test_pkg_update_all(self):
@@ -142,7 +141,8 @@
             actions.PkgUpdateAction.run(package=['foo'])
 
         assert 'Cannot update not yet installed dap' in str(excinfo.value)
-=======
+
+
 class TestPkgUninstallAction(object):
 
     def test_pkg_uninstall_dependent(self):
@@ -160,5 +160,4 @@
         with pytest.raises(exceptions.ExecutionException) as excinfo:
             actions.PkgUninstallAction.run(package=['foo'], force=True)
 
-        assert 'Cannot uninstall foo' in str(excinfo.value)
->>>>>>> dac7959c
+        assert 'Cannot uninstall foo' in str(excinfo.value)